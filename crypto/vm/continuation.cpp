--- conflicted
+++ resolved
@@ -264,10 +264,7 @@
       os << td::buffer_to_hex(boc.move_as_ok().as_slice());
     }
   }
-<<<<<<< HEAD
-=======
   return os;
->>>>>>> 51d51133
 }
 
 bool QuitCont::serialize(CellBuilder& cb) const {
